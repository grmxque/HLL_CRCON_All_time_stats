--- conflicted
+++ resolved
@@ -128,13 +128,8 @@
 
 def readable_duration(seconds: int) -> str:
     """
-<<<<<<< HEAD
     Returns a human-readable string (years, months, days, XXhXXmXXs)
     from a number of seconds.
-=======
-    returns a human readable string (X years, X monthes, X days, XXhXXmXXs)
-    from a number of seconds
->>>>>>> d9e29939
     """
     seconds = int(seconds)
 
@@ -200,7 +195,6 @@
     """
     Retrieves statistics from the database for a given player.
     """
-<<<<<<< HEAD
     queries = get_queries()
     with enter_session() as sess:
         db_player_id = fetch_player_id(sess, player_id)
@@ -267,16 +261,6 @@
             if punishes > 0 or kicks > 0:
                 penalties_message += ", "
             penalties_message += f"{tempbans} tempbans"
-=======
-    # Ensure there's a sub_content in the CHAT log
-    if not (chat_message := struct_log["sub_content"]):
-       logger.error("No sub_content in CHAT log")
-       return
-
-    # Search for any CHAT_COMMAND in the chat message
-    if chat_message in CHAT_COMMAND:
-        all_time_stats(rcon, struct_log)
->>>>>>> d9e29939
 
     return penalties_message
 
@@ -343,30 +327,15 @@
     """
     Collects and displays statistics based on the DETAILED_DISPLAY variable.
     """
-<<<<<<< HEAD
     if not (player_id := struct_log["player_id_1"]) or not (player_name := struct_log["player_name_1"]):
         logger.error("No player_id or player_name")
         return
 
     try:
         player_profile_data = get_player_profile_data(player_id)
-=======
-    # Ensure there's player_id and player_name in the CHAT or CONNECTED log
-    if not (player_id := struct_log["player_id_1"]) or \
-       not (player_name := struct_log["player_name_1"]):
-       logger.error("No player_id or player_name")
-       return
-
-    try:
-        # Ask for the player's profile data
-        player_profile_data = get_player_profile(player_id=player_id, nb_sessions=0)
-
-        # Ensure we got profile data
->>>>>>> d9e29939
         if player_profile_data is None:
             return
 
-<<<<<<< HEAD
         database_stats = get_player_database_stats(player_id)
         if database_stats is None:
             return
@@ -375,165 +344,7 @@
             message = generate_detailed_message(player_name, player_profile_data, database_stats)
         else:
             message = generate_simplified_message(player_name, player_profile_data, database_stats)
-=======
-        # Set variables from profile data
-        created = player_profile_data["created"]
-        sessions_count = player_profile_data["sessions_count"]
-        total_playtime_seconds = player_profile_data["total_playtime_seconds"]
-        kicks = player_profile_data["penalty_count"]["KICK"]
-        punishes = player_profile_data["penalty_count"]["PUNISH"]
-        tempbans = player_profile_data["penalty_count"]["TEMPBAN"]
-
-        elapsed_time_seconds = (datetime.now() - datetime.fromisoformat(str(created))).total_seconds()
-
-        # Build a string that shows the player's penalties
-        penalties_message = ""
-        if kicks == 0 and punishes == 0 and tempbans == 0:
-            penalties_message += f"{TRANSL['nopunish'][LANG]}"
-        else:
-            if punishes > 0:
-                penalties_message += f"{punishes} punishes"
-            if kicks > 0:
-                if punishes > 0:
-                    penalties_message += ", "
-                penalties_message += f"{kicks} kicks"
-            if tempbans > 0:
-                if punishes > 0 or kicks > 0:
-                    penalties_message += ", "
-                penalties_message += f"{tempbans} tempbans"
-
-        # SQL query : get the player_id
-        player_id_query = "SELECT s.id FROM steam_id_64 AS s WHERE s.steam_id_64 = :player_id"
-
-        # SQL queries for player stats
-        queries = {
-            "tot_games": "SELECT COUNT(*) FROM public.player_stats WHERE playersteamid_id = :db_player_id",
-            "avg_combat": "SELECT AVG(combat) FROM public.player_stats WHERE playersteamid_id = :db_player_id",
-            "avg_offense": "SELECT AVG(offense) FROM public.player_stats WHERE playersteamid_id = :db_player_id",
-            "avg_defense": "SELECT AVG(defense) FROM public.player_stats WHERE playersteamid_id = :db_player_id",
-            "avg_support": "SELECT AVG(support) FROM public.player_stats WHERE playersteamid_id = :db_player_id",
-            "tot_kills": "SELECT SUM(kills) FROM public.player_stats WHERE playersteamid_id = :db_player_id",
-            "tot_teamkills": "SELECT SUM(teamkills) FROM public.player_stats WHERE playersteamid_id = :db_player_id",
-            "tot_deaths": "SELECT SUM(deaths) FROM public.player_stats WHERE playersteamid_id = :db_player_id",
-            "tot_deaths_by_tk": "SELECT SUM(deaths_by_tk) FROM public.player_stats WHERE playersteamid_id = :db_player_id",
-            "most_used_weapons": """
-                SELECT weapon, SUM(usage_count) AS total_usage 
-                FROM (
-                    SELECT playersteamid_id, weapon_data.key AS weapon, 
-                    (weapon_data.value::text)::int AS usage_count 
-                    FROM public.player_stats, 
-                    jsonb_each(weapons::jsonb) AS weapon_data 
-                    WHERE playersteamid_id = :db_player_id
-                ) AS weapon_usage 
-                GROUP BY weapon 
-                ORDER BY total_usage DESC 
-                LIMIT 3
-            """,
-            "most_killed": """
-                SELECT key AS player_name, SUM(value::int) AS total_kills, count(*) 
-                FROM public.player_stats, jsonb_each_text(most_killed) 
-                WHERE playersteamid_id = :db_player_id 
-                GROUP BY key 
-                ORDER BY total_kills DESC 
-                LIMIT 3
-            """,
-            "most_death_by": """
-                SELECT key AS player_name, SUM(value::int) AS total_kills, count(*) 
-                FROM public.player_stats, jsonb_each_text(death_by) 
-                WHERE playersteamid_id = :db_player_id 
-                GROUP BY key 
-                ORDER BY total_kills DESC 
-                LIMIT 3
-            """
-        }
-
-        # Opens a database session
-        with enter_session() as sess:
-
-            # Get the player_id from the database
-            db_player_result = sess.execute(text(player_id_query), {"player_id": player_id}).fetchone()
-
-            # Ensure there the data relative to player_id exists
-            if not db_player_result:
-                logger.error(f"No db_player_id for {player_id}")
-                return
-
-            # Set db_player_id
-            db_player_id = db_player_result[0]
-            params = {"db_player_id": db_player_id}
-
-            # Get the different SQL queries results
-            results = {}
-            for key, query in queries.items():
-                result = sess.execute(text(query), params).fetchall()
-                results[key] = result
-
-            # Set variables from SQL queries results
-            tot_games = int(results["tot_games"][0][0])
-            avg_combat = round(float(results["avg_combat"][0][0]), 2)
-            avg_offense = round(float(results["avg_offense"][0][0]), 2)
-            avg_defense = round(float(results["avg_defense"][0][0]), 2)
-            avg_support = round(float(results["avg_support"][0][0]), 2)
-            tot_kills = int(results["tot_kills"][0][0])
-            tot_teamkills = int(results["tot_teamkills"][0][0])
-            tot_deaths = int(results["tot_deaths"][0][0])
-            tot_deaths_by_tk = int(results["tot_deaths_by_tk"][0][0])
-            most_used_weapons = "\n".join(
-                f"{row[0]} ({row[1]} kills)"
-                for row in results["most_used_weapons"][:3]
-            )
-            most_killed = "\n".join(
-                f"{row[0]} : {row[1]} ({row[2]} games)"
-                for row in results["most_killed"][:3]
-            )
-            most_death_by = "\n".join(
-                f"{row[0]} : {row[1]} ({row[2]} games)"
-                for row in results["most_death_by"][:3]
-            )
-
-        # Avoids a division by zero on ratio_kd
-        if tot_deaths - tot_deaths_by_tk == 0:
-            ratio_kd = (tot_kills - tot_teamkills)
-        else :
-            ratio_kd = round(((tot_kills - tot_teamkills) / (tot_deaths - tot_deaths_by_tk)), 2)
-
-        # Build the message
-        message = (
-            f"{player_name}\n"
-            "\n"
-            f"{TRANSL['firsttimehere'][LANG]}\n"
-            f"{readable_duration(elapsed_time_seconds)}\n"
-            f"{TRANSL['gamesessions'][LANG]} : {sessions_count}\n"
-            f"{TRANSL['playedgames'][LANG]} : {tot_games}\n"
-            "\n"
-            f"{TRANSL['cumulatedplaytime'][LANG]}\n"
-            f"{readable_duration(total_playtime_seconds)}\n"
-            f"({TRANSL['averagesession'][LANG]} : {readable_duration(total_playtime_seconds/sessions_count)})\n"
-            "\n"
-            f"▒ {TRANSL['punishments'][LANG]} ▒\n"
-            f"{penalties_message}\n"
-            "\n"
-            f"▒ {TRANSL['averages'][LANG]} ▒\n"
-            f"{TRANSL['combat'][LANG]} : {avg_combat} ; {TRANSL['support'][LANG]} : {avg_support}\n"
-            f"{TRANSL['offense'][LANG]} : {avg_offense} ; {TRANSL['defense'][LANG]} : {avg_defense}\n"
-            "\n"
-            f"▒ {TRANSL['totals'][LANG]} ▒\n"
-            f"{TRANSL['kills'][LANG]} : {tot_kills} ({tot_teamkills} TKs)\n"
-            f"{TRANSL['deaths'][LANG]} : {tot_deaths} ({tot_deaths_by_tk} TKs)\n"
-            f"{TRANSL['ratio'][LANG]} {TRANSL['kills'][LANG]}/{TRANSL['deaths'][LANG]} : {ratio_kd}\n"
-            "\n"
-            f"▒ {TRANSL['favoriteweapons'][LANG]} ▒\n"
-            f"{most_used_weapons}\n"
-            "\n"
-            f"▒ {TRANSL['victims'][LANG]} ▒\n"
-            f"{most_killed}\n"
-            "\n"
-            f"▒ {TRANSL['nemesis'][LANG]} ▒\n"
-            f"{most_death_by}"
-        )
->>>>>>> d9e29939
-
-        # Send the message
+
         rcon.message_player(
             player_name=player_name,
             player_id=player_id,
